# Copyright 2024 The HuggingFace Inc. team. All rights reserved.
#
# Licensed under the Apache License, Version 2.0 (the "License");
# you may not use this file except in compliance with the License.
# You may obtain a copy of the License at
#
#     http://www.apache.org/licenses/LICENSE-2.0
#
# Unless required by applicable law or agreed to in writing, software
# distributed under the License is distributed on an "AS IS" BASIS,
# WITHOUT WARRANTIES OR CONDITIONS OF ANY KIND, either express or implied.
# See the License for the specific language governing permissions and
# limitations under the License.

# Logging
logs
tmp
wandb

# Data
data
outputs

# Apple
.DS_Store

# VS Code
.vscode

# HPC
nautilus/*.yaml
*.key

# Slurm
sbatch*.sh

# Byte-compiled / optimized / DLL files
__pycache__/
*.py[cod]
*$py.class

# C extensions
*.so

# Distribution / packaging
.Python
build/
develop-eggs/
dist/
downloads/
eggs/
.eggs/
lib/
lib64/
parts/
sdist/
var/
wheels/
pip-wheel-metadata/
share/python-wheels/
*.egg-info/
.installed.cfg
*.egg
MANIFEST

# uv/poetry lock files
poetry.lock
uv.lock

# PyInstaller
#  Usually these files are written by a python script from a template
#  before PyInstaller builds the exe, so as to inject date/other infos into it.
*.manifest
*.spec

# Installer logs
pip-log.txt
pip-delete-this-directory.txt

# Unit test / coverage reports
!tests/artifacts
htmlcov/
.tox/
.nox/
.coverage
.coverage.*
nosetests.xml
coverage.xml
*.cover
*.py,cover
.hypothesis/
.pytest_cache/

# Ignore .cache except calibration
.cache/*
!.cache/calibration/
!.cache/calibration/**

# Translations
*.mo
*.pot

# Django stuff:
*.log
local_settings.py
db.sqlite3
db.sqlite3-journal

# Flask stuff:
instance/
.webassets-cache

# Scrapy stuff:
.scrapy

# Sphinx documentation
docs/_build/

# PyBuilder
.pybuilder/
target/

# Jupyter Notebook
.ipynb_checkpoints

# IPython
profile_default/
ipython_config.py

# pyenv
.python-version

# PEP 582; used by e.g. github.com/David-OConnor/pyflow
__pypackages__/

# Celery stuff
celerybeat-schedule
celerybeat.pid

# SageMath parsed files
*.sage.py

# Environments
.env
.venv
env/
venv/
env.bak/
venv.bak/

# Spyder project settings
.spyderproject
.spyproject

# Rope project settings
.ropeproject

# mkdocs documentation
/site

# mypy
.mypy_cache/
.dmypy.json
dmypy.json

# Pyre type checker
.pyre/

# pytype static type analyzer
.pytype/

# Cython debug symbols
cython_debug/

<<<<<<< HEAD
# AI Hackathon - ignore all videos and training directories
*.mp4
training_vids/
hand_tracking/training_vids/
=======
# AI Hackathon - allow hand_tracking videos but ignore others
*.mp4
!hand_tracking/**/*.mp4
training_vids/
!hand_tracking/training_vids/
>>>>>>> 6459c10f
<|MERGE_RESOLUTION|>--- conflicted
+++ resolved
@@ -172,15 +172,7 @@
 # Cython debug symbols
 cython_debug/
 
-<<<<<<< HEAD
 # AI Hackathon - ignore all videos and training directories
 *.mp4
 training_vids/
 hand_tracking/training_vids/
-=======
-# AI Hackathon - allow hand_tracking videos but ignore others
-*.mp4
-!hand_tracking/**/*.mp4
-training_vids/
-!hand_tracking/training_vids/
->>>>>>> 6459c10f
